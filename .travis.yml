--- conflicted
+++ resolved
@@ -10,8 +10,5 @@
 script:
   - pycodestyle --show-source .
   - eslint .
-<<<<<<< HEAD
-  - go build -i -o ../../bin/sat ./app/golang
-=======
   - go test
->>>>>>> 649bc4f5
+  - go build -i -o ../../bin/sat ./app/golang