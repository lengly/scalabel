--- conflicted
+++ resolved
@@ -43,58 +43,6 @@
         </div>
         <!-- /.row -->
 
-
-<<<<<<< HEAD
-    <!-- Content Row -->
-    <div class="row">
-        <div class="col-md-2">
-            <div class="panel panel-default">
-                <div id="toolbox" class="panel-heading active">
-                    Toolbox
-                </div>
-                <a href="#" id="toolbox-group" class="list-group-item">
-                    <div class="form-group">
-                        <p>Label Category</p>
-                        <select id="category_select"
-                                class="form-control"></select>
-                    </div>
-                    <div id="custom_attribute" class="form-group">
-                    </div>
-                    <div class="form-group">
-                        <input type="checkbox" name="occluded-checkbox"
-                               data-on-color="info" data-on-text="Yes"
-                               data-off-text="No"
-                               data-size="small" data-label-text="Occluded">
-                    </div>
-                    <div class="form-group">
-                        <input type="checkbox" name="truncated-checkbox"
-                               data-on-color="info" data-on-text="Yes"
-                               data-off-text="No"
-                               data-size="small" data-label-text="Truncated">
-                    </div>
-                    <div class="form-group">
-                        <p>Traffic Light Color</p>
-                        <div id="radios" class="btn-group"
-                             data-toggle="buttons">
-                            <label
-                                    class="btn btn-sm btn-green">
-                                <input type="radio" name="options" id="green"
-                                       value="1"/> G
-                            </label>
-                            <label class="btn btn-sm btn-yellow">
-                                <input type="radio" name="options" id="yellow"
-                                       value="42"/> Y
-                            </label>
-                            <label class="btn btn-sm btn-red">
-                                <input type="radio" name="options" id="red"
-                                       value="0"/> R
-                            </label>
-                            <label
-                                    class="btn btn-sm btn-white checked">
-                                <input type="radio" name="options" id="none"
-                                       value="2"/> NA
-                            </label>
-=======
         <!-- Content Row -->
         <div class="row">
             <div class="col-md-2">
@@ -111,7 +59,7 @@
                                 <option value={{$value}}>{{ $value }}</option>
                                 {{ end }}
                             </select>
->>>>>>> fe82e6e0
+
                         </div>
                         <div class="form-group">
                             <input type="checkbox" name="occluded-checkbox" id="occluded_checkbox" data-on-color="info" data-on-text="Yes" data-off-text="No" data-size="small" data-label-text="Occluded">
@@ -196,18 +144,10 @@
     <!-- jQuery -->
     <script src="./js/thirdparty/jquery.js"></script>
 
-<<<<<<< HEAD
-<!-- Helper JavaScript -->
-<script src="./js/utils.js?0"></script>
-<script src="./js/sat.js"></script>
-<!-- BBox Labeling JavaScript -->
-<script src="./js/box.js?0"></script>
-=======
     <!-- Bootstrap Core JavaScript -->
     <script src="./js/thirdparty/bootstrap.min.js"></script>
     <script src="./js/thirdparty/tether.min.js"></script>
     <script src="./js/thirdparty/bootstrap-switch.js"></script>
->>>>>>> fe82e6e0
 
     <!-- Helper JavaScript -->
     <script src="./js/sat.js"></script>
