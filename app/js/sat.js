/* global sprintf */

/* exported Sat SatImage SatLabel ImageLabel */

/*
 Utilities
 */

let COLOR_PALETTE = [
  [31, 119, 180],
  [174, 199, 232],
  [255, 127, 14],
  [255, 187, 120],
  [44, 160, 44],
  [152, 223, 138],
  [214, 39, 40],
  [255, 152, 150],
  [148, 103, 189],
  [197, 176, 213],
  [140, 86, 75],
  [196, 156, 148],
  [227, 119, 194],
  [247, 182, 210],
  [127, 127, 127],
  [199, 199, 199],
  [188, 189, 34],
  [219, 219, 141],
  [23, 190, 207],
  [158, 218, 229],
];

/**
 * Summary: Tune the shade or tint of rgb color
 * @param {[number,number,number]} rgb: input color
 * @param {[number,number,number]} base: base color (white or black)
 * @param {number} ratio: blending ratio
 * @return {[number,number,number]}
 */
function blendColor(rgb, base, ratio) {
  let newRgb = [0, 0, 0];
  for (let i = 0; i < 3; i++) {
    newRgb[i] = Math.max(0,
        Math.min(255, rgb[i] + Math.round((base[i] - rgb[i]) * ratio)));
  }
  return newRgb;
}

/**
 * Pick color from the palette. Add additional shades and tints to increase
 * the color number. Results: https://jsfiddle.net/739397/e980vft0/
 * @param {[int]} index: palette index
 * @return {[number,number,number]}
 */
function pickColorPalette(index) {
  let colorIndex = index % COLOR_PALETTE.length;
  let shadeIndex = (Math.floor(index / COLOR_PALETTE.length)) % 3;
  let rgb = COLOR_PALETTE[colorIndex];
  if (shadeIndex === 1) {
    rgb = blendColor(rgb, [255, 255, 255], 0.4);
  } else if (shadeIndex === 2) {
    rgb = blendColor(rgb, [0, 0, 0], 0.2);
  }
  return rgb;
}

/**
 * Base class for each labeling session/task
 * @param {SatItem} ItemType: item instantiation type
 * @param {SatLabel} LabelType: label instantiation type
 */
function Sat(ItemType, LabelType) {
  this.items = []; // a.k.a ImageList, but can be 3D model list
  this.labels = []; // list of label objects
  this.labelIdMap = {};
  this.lastLabelId = 0;
  this.currentItem = null;
  this.ItemType = ItemType;
  this.LabelType = LabelType;
  this.events = [];
<<<<<<< HEAD
  this.startTime = new Date().now;
=======
  this.startTime = Date.now();
>>>>>>> fe82e6e0
  this.taskId = null;
  this.projectName = null;
}

Sat.prototype.getIPAddress = function() {
  $.getJSON('//freegeoip.net/json/?callback=?', function(data) {
    this.ipAddress = data;
  });
};

Sat.prototype.newItem = function(url) {
  let item = new this.ItemType(this, this.items.length, url);
  this.items.push(item);
  return item;
};

Sat.prototype.newLabelId = function() {
  let newId = this.lastLabelId + 1;
  this.lastLabelId = newId;
  return newId;
};

Sat.prototype.newLabel = function(optionalAttributes) {
  let self = this;
  let label = new self.LabelType(self, self.newLabelId(), optionalAttributes);
  self.labelIdMap[label.id] = label;
  self.labels.push(label);
  self.currentItem.labels.push(label);
  return label;
};

Sat.prototype.addEvent = function(action, itemIndex, labelId = -1,
                                  position = null) {
  this.events.push({
    timestamp: Date.now(),
    action: action,
    itemIndex: itemIndex,
    labelId: labelId,
    position: position,
  });
};

// TODO
Sat.prototype.load = function() {
  let self = this;
  let x = new XMLHttpRequest();
  x.onreadystatechange = function() {
    if (x.readyState === 4) {
      let assignment = JSON.parse(x.response);
      let itemLocs = assignment.items;
      self.addEvent('start labeling', self.currentItem); // ??
      // preload items
      self.items = [];
      for (let i = 0; i < itemLocs.length; i++) {
        self.items.push(new self.ItemType(self, i, itemLocs[i].url));
      }
      self.currentItem = self.items[0];
      self.currentItem.setActive(true);
      self.currentItem.image.onload = function() {
        self.currentItem.redraw();
      };
    }
  };
  // get params from url path
  let searchParams = new URLSearchParams(window.location.search);
  self.taskId = searchParams.get('task_id');
  self.projectName = searchParams.get('project_name');

  // ?
  let request = JSON.stringify({
    'assignmentId': self.taskId,
    'projectName': self.projectName,
  });
  x.open('POST', './requestSubmission');
  x.send(request);
};

// TODO
Sat.prototype.submit = function() {

};

// TODO
Sat.prototype.gotoItem = function(index) {
  //  TODO: save
  // mod the index to wrap around the list
  index = index % this.items.length;
  // TODO: event?
  this.currentItem.setActive(false);
  this.currentItem = this.items[index];
  this.currentItem.setActive(true);
  this.currentItem.onload = function() {
    this.currentItem.redraw();
  };
  this.currentItem.redraw();
};

/**
 * Information used for submission
 * @return {{items: Array, labels: Array, events: *, userAgent: string}}
 */
Sat.prototype.getInfo = function() {
  let self = this;
  let items = [];
  for (let i = 0; i < this.items.length; i++) {
    items.push(this.items[i].toJson());
  }
  let labels = [];
  for (let i = 0; i < this.labels.length; i++) {
    if (this.labels[i].valid) {
      labels.push(this.labels[i].toJson());
    }
  }
  return {
    startTime: self.startTime,
    items: items,
    labels: labels,
    events: self.events,
    userAgent: navigator.userAgent,
    ipAddress: self.ipAddress,
  };
};

/**
 * Base class for each labeling target, can be pointcloud or 2D image
 * @param {Sat} sat: context
 * @param {number} index: index of this item in sat
 * @param {string | null} url: url to load the item
 */
function SatItem(sat, index = -1, url = null) {
  this.sat = sat;
  this.index = index;
  this.url = url;
  this.labels = [];
  this.ready = false;
}

SatItem.prototype.loaded = function() {
  this.ready = true;
  this.sat.addEvent('loaded', this.index);
};

SatItem.prototype.previousItem = function() {
  if (this.index === 0) {
    return null;
  }
  return this.sat.items[this.index-1];
};

SatItem.prototype.nextItem = function() {
  if (this.index < this.sat.items.length - 1) {
    return null;
  }
  return this.sat.items[this.index+1];
};

SatItem.prototype.toJson = function() {
  let labelIds = [];
  for (let i = 0; i < this.labels.length; i++) {
    if (this.labels[i].valid) {
      labelIds.push(this.labels[i].id);
    }
  }
  return {url: this.url, index: this.index, labels: labelIds};
};

SatItem.prototype.fromJson = function(object) {
  this.url = object.url;
  this.index = object.index;
  for (let i = 0; i < object.labelIds.length; i++) {
    this.labels.push(this.sat.labelIdMap[object.labelIds[i]]);
  }
};

SatItem.prototype.getVisibleLabels = function() {
  let labels = [];
  for (let i = 0; i < this.labels.length; i++) {
    if (this.labels[i].valid && this.labels[i].numChildren === 0) {
      labels.push(this.labels[i]);
    }
  }
  return labels;
};

/**
 * Base class for each targeted labeling Image.
 *
 * To define a new tool:
 *
 * function NewTool() {
 *   SatImage.call(this, sat, index, url);
 * }
 *
 * NewTool.prototype = Object.create(SatImage.prototype);
 *
 * @param {Sat} sat: context
 * @param {number} index: index of this item in sat
 * @param {string} url: url to load the item
 */
function SatImage(sat, index, url) {
  let self = this;
  SatItem.call(self, sat, index, url);
  self.image = new Image();
  self.image.onload = function() {
    self.loaded();
  };
  self.image.src = self.url;

  self.imageRatio = 0;
}

SatImage.prototype = Object.create(SatItem.prototype);

/**
 * Set whether this SatImage is the active one in the sat instance.
 * @param {boolean} active: if this SatImage is active
 */
SatImage.prototype.setActive = function(active) {
  let self = this;
  self.active = active;
  if (active) {
    self.imageCanvas = document.getElementById('image_canvas');
    self.hiddenCanvas = document.getElementById('hidden_canvas');
    self.mainCtx = self.imageCanvas.getContext('2d');
    self.hiddenCtx = self.hiddenCanvas.getContext('2d');
    self.state = 'free';
    self.lastLabelID = 0;
    self.padBox = self._getPadding();
    self.catSel = document.getElementById('category_select');
    self.catSel.selectedIndex = 0;
    self.occlCheckbox = document.getElementById('occluded_checkbox');
    self.truncCheckbox = document.getElementById('truncated_checkbox');
    document.getElementById('prev_btn').onclick = function() {
      self.sat.gotoItem(self.index - 1);
    };
    document.getElementById('next_btn').onclick = function() {
      self.sat.gotoItem(self.index + 1);
    };
    document.onmousedown = function(e) {
      self._mousedown(e);
    };
    document.onmousemove = function(e) {
      self._mousemove(e);
    };
    document.onmouseup = function(e) {
      self._mouseup(e);
    };
    $('#category_select').change(function() {
      self._changeCat();
    });
    $('[name=\'occluded-checkbox\']').on('switchChange.bootstrapSwitch',
    function() {
      self._occlSwitch();
    });
    $('[name=\'truncated-checkbox\']').on('switchChange.bootstrapSwitch',
    function() {
      self._truncSwitch();
    });
    // TODO: Wenqi
    // traffic light color
    $('#remove_btn').click(function() {
      self.remove();
    });
  } else {
    // TODO: do we need anything here?
  }
};

SatImage.prototype.loaded = function() {
  // Call SatItem loaded
  SatItem.prototype.loaded.call(this);
  // TODO: Show the image here when the image is loaded.
  // Sean: (Why here? Will show every image on load, which is not what we want,
  // we want user to control top image)
};

/**
 * Redraws this SatImage and all labels.
 */
SatImage.prototype.redraw = function() {
  let self = this;
  self.padBox = self._getPadding();
  self.mainCtx.clearRect(0, 0, self.imageCanvas.width,
    self.imageCanvas.height);
  self.hiddenCtx.clearRect(0, 0, self.hiddenCanvas.width,
    self.hiddenCanvas.height);
  self.mainCtx.drawImage(self.image, 0, 0, self.image.width, self.image.height,
    self.padBox.x, self.padBox.y, self.padBox.w, self.padBox.h);
  for (let i = 0; i < self.labels.length; i++) {
    self.labels[i].redraw(self.mainCtx, self.hiddenCtx, self.selectedLabel,
      self.resizeID === self.labels[i].id, self.hoverLabel, self.hoverHandle);
  }
};

/**
 * Removes the currently selected item.
 */
SatImage.prototype.remove = function() {
  let self = this;
  if (self.selectedLabel) {
    for (let i = 0; i < self.labels.length; i++) {
      if (self.labels[i].id === self.selectedLabel.id) {
        self.labels.splice(i, 1);
        self.selectedLabel = null;
        self.redraw();
        return;
      }
    }
  }
};

/**
 * Called when this SatImage is active and the mouse is clicked.
 * @param {object} e: mouse event
 */
SatImage.prototype._mousedown = function(e) {
  let self = this;
  if (/*self._isWithinFrame(e) &&*/ self.state === 'free') {
    let mousePos = self._getMousePos(e);
    [self.selectedLabel, self.currHandle] = self._getSelected(mousePos);
    // change checked traits on label selection
    if (self.selectedLabel) {
      for (let i = 0; i < self.catSel.options.length; i++) {
        if (self.catSel.options[i].innerHTML === self.selectedLabel.name) {
          self.catSel.selectedIndex = i;
          break;
        }
      }
      if ($('[name=\'occluded-checkbox\']').prop('checked') !==
        self.selectedLabel.occl) {
        $('[name=\'occluded-checkbox\']').trigger('click');
      }
      if ($('[name=\'truncated-checkbox\']').prop('checked') !==
        self.selectedLabel.trunc) {
        $('[name=\'truncated-checkbox\']').trigger('click');
      }
      // TODO: Wenqi
      // traffic light color
    }

    if (self.selectedLabel && self.currHandle > 0) {
      // if we have a resize handle
      self.state = 'resize';
      self.resizeID = self.selectedLabel.id;
    } else if (self.currHandle === 0) {
      // if we have a move handle
      self.movePos = self.selectedLabel.getCurrentPosition();
      self.moveClickPos = mousePos;
      self.state = 'move';
    } else if (!self.selectedLabel) {
      // otherwise, new label
      let cat = self.catSel.options[self.catSel.selectedIndex].innerHTML;
      let occl = self.occlCheckbox.checked;
      let trunc = self.truncCheckbox.checked;
      self.selectedLabel = self.sat.newLabel({category: cat, occl: occl, trunc: trunc, mousePos: mousePos});
      self.state = 'resize';
      self.currHandle = self.selectedLabel.INITIAL_HANDLE;
      self.resizeID = self.selectedLabel.id;
    }
  }
  self.redraw();
};

/**
 * Called when this SatImage is active and the mouse is moved.
 * @param {object} e: mouse event
 */
SatImage.prototype._mousemove = function(e) {
  let self = this;
  let canvRect = this.imageCanvas.getBoundingClientRect();
  let mousePos = self._getMousePos(e);

  // draw the crosshair
  let cH = $('#crosshair-h');
  let cV = $('#crosshair-v');
  // cH.css('top', Math.min(canvRect.y + self.padBox.y + self.padBox.h, Math.max(
  //   e.clientY, canvRect.y + self.padBox.y)));
  // cH.css('left', canvRect.x + self.padBox.x);
  // cH.css('width', self.padBox.w);
  // cV.css('left', Math.min(canvRect.x + self.padBox.x + self.padBox.w, Math.max(
  //   e.clientX, canvRect.x + self.padBox.x)));
  // cV.css('top', canvRect.y + self.padBox.y);
  // cV.css('height', self.padBox.h);
  if (self._isWithinFrame(e)) {
    $('.hair').show();
  } else {
    $('.hair').hide();
  }

  // needed for on-hover animations
  [self.hoverLabel, self.hoverHandle] = self._getSelected(mousePos);
  // change the cursor appropriately
  if (self.state === 'resize') {
    self.imageCanvas.style.cursor = 'crosshair';
  } else if (self.state === 'move') {
    self.imageCanvas.style.cursor = 'move';
  } else if (self.hoverLabel && self.hoverHandle >= 0) {
    self.imageCanvas.style.cursor = self.hoverLabel.getCursorStyle(
      self.hoverHandle);
  } else {
    self.imageCanvas.style.cursor = 'crosshair';
  }

  if (self.state === 'resize') {
    self.selectedLabel.resize(mousePos, self.currHandle, canvRect, self.padBox);
  } else if (self.state === 'move') {
    self.selectedLabel.move(mousePos, self.movePos, self.moveClickPos,
      self.padBox);
  }
  self.redraw();
};

/**
 * Called when this SatImage is active and the mouse is released.
 * @param {object} _: mouse event (unused)
 */
SatImage.prototype._mouseup = function(_) { // eslint-disable-line
  let self = this;
  if (self.state !== 'free') {
    if (self.state === 'resize') {
      // if we resized, we need to reorder ourselves
      if (self.selectedLabel.w < 0) {
        self.selectedLabel.x = self.selectedLabel.x + self.selectedLabel.w;
        self.selectedLabel.w = -1 * self.selectedLabel.w;
      }
      if (self.selectedLabel.h < 0) {
        self.selectedLabel.y = self.selectedLabel.y + self.selectedLabel.h;
        self.selectedLabel.h = -1 * self.selectedLabel.h;
      }
      // remove the box if it's too small
      if (self.selectedLabel.isSmall()) {
        self.remove();
      }
    }
    self.state = 'free';
    self.resizeID = null;
    self.movePos = null;
    self.moveClickPos = null;
  }
  self.redraw();
};

/**
 * True if mouse is within the image frame (tighter bound than canvas).
 * @param {object} e: mouse event
 * @return {boolean}: whether the mouse is within the image frame
 */
SatImage.prototype._isWithinFrame = function(e) {
  let rect = this.imageCanvas.getBoundingClientRect();
  return (this.padBox && rect.x + this.padBox.x < e.clientX && e.clientX <
    rect.x + this.padBox.x + this.padBox.w && rect.y + this.padBox.y <
    e.clientY && e.clientY < rect.y + this.padBox.y + this.padBox.h);
};

/**
 * Get the mouse position on the canvas.
 * @param {object} e: mouse event
 * @return {object}: mouse position (x,y) on the canvas
 */
SatImage.prototype._getMousePos = function(e) {
  let rect = this.imageCanvas.getBoundingClientRect();
  return {x: e.clientX - rect.x, y: e.clientY - rect.y};
};

/**
 * Get the padding for the image given its size and canvas size.
 * @return {object}: padding box (x,y,w,h)
 */
SatImage.prototype._getPadding = function() {
  // which dim is bigger compared to canvas
  let xRatio = this.image.width / this.imageCanvas.width;
  let yRatio = this.image.height / this.imageCanvas.height;
  // use ratios to determine how to pad
  let box = {x: 0, y: 0, w: 0, h: 0};
  if (xRatio >= yRatio) {
    box.x = 0;
    box.y = 0.5 * (this.imageCanvas.height - this.imageCanvas.width *
      this.image.height / this.image.width);
    box.w = this.imageCanvas.width;
    box.h = this.imageCanvas.height - 2 * box.y;
  } else {
    box.x = 0.5 * (this.imageCanvas.width - this.imageCanvas.height *
      this.image.width / this.image.height);
    box.y = 0;
    box.w = this.imageCanvas.width - 2 * box.x;
    box.h = this.imageCanvas.height;
  }
  return box;
};

/**
 * Get the label with a given id.
 * @param {number} labelID: id of the sought label
 * @return {ImageLabel}: the sought label
 */
SatImage.prototype._getLabelByID = function(labelID) {
  for (let i = 0; i < this.labels.length; i++) {
    if (this.labels[i].id === labelID) {
      return this.labels[i];
    }
  }
};

/**
 * Get the box and handle under the mouse.
 * @param {object} mousePos: canvas mouse position (x,y)
 * @return {[ImageLabel, number]}: the box and handle (0-9) under the mouse
 */
SatImage.prototype._getSelected = function(mousePos) {
  let pixelData = this.hiddenCtx.getImageData(mousePos.x,
    mousePos.y, 1, 1).data;
  let selectedLabelID = null;
  let currHandle = null;
  if (pixelData[0] !== 0 && pixelData[3] === 255) {
    selectedLabelID = pixelData[0] - 1;
    currHandle = pixelData[1] - 1;
  }
  return [this._getLabelByID(selectedLabelID), currHandle];
};

/**
 * Called when the selected category is changed.
 */
SatImage.prototype._changeCat = function() {
  let self = this;
  if (self.selectedLabel) {
    let option = self.catSel.options[self.catSel.selectedIndex].innerHTML;
    self.selectedLabel.name = option;
    self.redraw();
  }
};

/**
 * Called when the occluded checkbox is toggled.
 */
SatImage.prototype._occlSwitch = function() {
  let self = this;
  if (self.selectedLabel) {
    self.selectedLabel.occl = $('[name=\'occluded-checkbox\']').prop('checked');
  }
};

/**
 * Called when the truncated checkbox is toggled.
 */
SatImage.prototype._truncSwitch = function() {
  let self = this;
  if (self.selectedLabel) {
    self.selectedLabel.trunc = $('[name=\'truncated-checkbox\']').prop(
      'checked');
  }
};

/**
 * Called when the traffic light color choice is changed.
 */
SatImage.prototype._lightSwitch = function() {
  // TODO: Wenqi
};


/**
 * Base class for all the labeled objects. New label should be instantiated by
 * Sat.newLabel()
 *
 * To define a new tool:
 *
 * function NewObject(id) {
 *   SatLabel.call(this, id);
 * }
 *
 * NewObject.prototype = Object.create(SatLabel.prototype);
 *
 * @param {Sat} sat: The labeling session
 * @param {number | null} id: label object identifier
 */
function SatLabel(sat, id = -1, optionalAttributes = null) {
  this.id = id;
  this.name = null; // category or something else
  this.attributes = {};
  this.sat = sat;
  this.parent = null;
  this.children = [];
  this.numChildren = 0;
  this.valid = true;
}

SatLabel.prototype.delete = function() {
  this.valid = false;
  if (this.parent !== null) {
    this.parent.numChildren -= 1;
    if (this.parent.numChildren === 0) this.parent.delete();
  }
  for (let i = 0; i < this.children; i++) {
    this.children[i].parent = null;
    this.children[i].delete();
  }
};

SatLabel.prototype.getRoot = function() {
  if (this.parent === null) return this;
  else return this.parent.getRoot();
};

/**
 * Get the current position of this label.
 */
SatLabel.prototype.getCurrentPosition = function() {
  return;
};

SatLabel.prototype.addChild = function(child) {
  this.numChildren += 1;
  this.children.push(child);
};

/**
 * Pick a color based on the label id
 * @return {(number|number|number)[]}
 */
SatLabel.prototype.color = function() {
  return pickColorPalette(this.getRoot().id);
};

/**
 * Convert the color to css style
 * @param {number} alpha: color transparency
 * @return {[number,number,number]}
 */
SatLabel.prototype.styleColor = function(alpha = 255) {
  let c = this.color();
  return sprintf('rgba(%d, %d, %d, %f)', c[0], c[1], c[2], alpha);
};

/**
 * Return json object encoding the label information
 * @return {{id: *}}
 */
SatLabel.prototype.toJson = function() {
  let object = {id: this.id, name: this.name, attributes: this.attributes};
  if (this.parent !== null) object['parent'] = this.parent.id;
  if (this.children.length > 0) {
    let childenIds = [];
    for (let i = 0; i < this.children.length; i++) {
      childenIds.push(this.children[i].id);
    }
    object['children'] = childenIds;
  }
  return object;
};

SatLabel.prototype.startChange = function() {
};

SatLabel.prototype.updateChange = function() {

};

SatLabel.prototype.finishChange = function() {

};

SatLabel.prototype.redraw = function() {

};

/**
 * Load label information from json object
 * @param {Object} object: object to parse
 */
SatLabel.prototype.fromJson = function(object) {
  this.id = object.id;
  this.name = object.name;
  this.attributes = object.attributes;
  let labelIdMap = this.sat.labelIdMap;
  if ('parent' in object) {
    this.parent = labelIdMap[object['parent']];
  }
  if ('children' in object) {
    let childrenIds = object['children'];
    for (let i = 0; i < childrenIds.length; i++) {
      this.addChild(labelIdMap[childrenIds[i]]);
    }
  }
};


/**
 * Base class for all the labeled objects. New label should be instantiated by
 * Sat.newLabel()
 *
 * To define a new tool:
 *
 * function NewObject(sat, id) {
 *   ImageLabel.call(this, sat, id);
 * }
 *
 * NewObject.prototype = Object.create(ImageLabel.prototype);
 *
 * @param {Sat} sat: The labeling session
 * @param {number | null} id: label object identifier
 */
function ImageLabel(sat, id, optionalAttributes = null) {
  SatLabel.call(this, sat, id, optionalAttributes);
}

ImageLabel.prototype = Object.create(SatLabel.prototype);<|MERGE_RESOLUTION|>--- conflicted
+++ resolved
@@ -77,11 +77,7 @@
   this.ItemType = ItemType;
   this.LabelType = LabelType;
   this.events = [];
-<<<<<<< HEAD
-  this.startTime = new Date().now;
-=======
   this.startTime = Date.now();
->>>>>>> fe82e6e0
   this.taskId = null;
   this.projectName = null;
 }
